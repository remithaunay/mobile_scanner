import 'dart:async';
import 'dart:io';

import 'package:flutter/cupertino.dart';
import 'package:flutter/foundation.dart';
import 'package:flutter/services.dart';
import 'package:mobile_scanner/mobile_scanner.dart';
import 'package:mobile_scanner/src/objects/barcode_utility.dart';

/// The facing of a camera.
enum CameraFacing {
  /// Front facing camera.
  front,

  /// Back facing camera.
  back,
}

enum MobileScannerState { undetermined, authorized, denied }

/// The state of torch.
enum TorchState {
  /// Torch is off.
  off,

  /// Torch is on.
  on,
}

// enum AnalyzeMode { none, barcode }

class MobileScannerController {
  MethodChannel methodChannel =
      const MethodChannel('dev.steenbakker.mobile_scanner/scanner/method');
  EventChannel eventChannel =
      const EventChannel('dev.steenbakker.mobile_scanner/scanner/event');

  //Must be static to keep the same value on new instances
  static int? _controllerHashcode;
  StreamSubscription? events;

  Function(bool permissionGranted)? onPermissionSet;
  final ValueNotifier<MobileScannerArguments?> args = ValueNotifier(null);
  final ValueNotifier<TorchState> torchState = ValueNotifier(TorchState.off);
  late final ValueNotifier<CameraFacing> cameraFacingState;
  final Ratio? ratio;
  final bool? torchEnabled;
  // Whether to return the image buffer with the Barcode event
  final bool returnImage;

  /// If provided, the scanner will only detect those specific formats.
  ///
  /// WARNING: On iOS, only 1 format is supported.
  final List<BarcodeFormat>? formats;

  CameraFacing facing;
  bool hasTorch = false;
  late StreamController<Barcode> barcodesController;

  /// Whether to automatically resume the camera when the application is resumed
  bool autoResume;

  Stream<Barcode> get barcodes => barcodesController.stream;

  MobileScannerController({
    this.facing = CameraFacing.back,
    this.ratio,
    this.torchEnabled,
    this.formats,
<<<<<<< HEAD
    this.onPermissionSet,
=======
    this.autoResume = true,
    this.returnImage = false,
>>>>>>> 0616500f
  }) {
    // In case a new instance is created before calling dispose()
    if (_controllerHashcode != null) {
      stop();
    }
    _controllerHashcode = hashCode;

    cameraFacingState = ValueNotifier(facing);

    // Sets analyze mode and barcode stream
    barcodesController = StreamController.broadcast(
        // onListen: () => setAnalyzeMode(AnalyzeMode.barcode.index),
        // onCancel: () => setAnalyzeMode(AnalyzeMode.none.index),
        );

    // Listen to events from the platform specific code
    events = eventChannel
        .receiveBroadcastStream()
        .listen((data) => handleEvent(data as Map));
  }

  void handleEvent(Map event) {
    final name = event['name'];
    final data = event['data'];
    final binaryData = event['binaryData'];
    switch (name) {
      case 'torchState':
        final state = TorchState.values[data as int? ?? 0];
        torchState.value = state;
        break;
      case 'barcode':
        final image = returnImage ? event['image'] as Uint8List : null;
        final barcode = Barcode.fromNative(data as Map? ?? {}, image);
        barcodesController.add(barcode);
        break;
      case 'barcodeMac':
        barcodesController.add(
          Barcode(
            rawValue: (data as Map)['payload'] as String?,
          ),
        );
        break;
      case 'barcodeWeb':
        final bytes = (binaryData as List).cast<int>();
        barcodesController.add(
          Barcode(
            rawValue: data as String?,
            rawBytes: Uint8List.fromList(bytes),
          ),
        );
        break;
      default:
        throw UnimplementedError();
    }
  }

  // TODO: Add more analyzers like text analyzer
  // void setAnalyzeMode(int mode) {
  //   if (hashCode != _controllerHashcode) {
  //     return;
  //   }
  //   methodChannel.invokeMethod('analyze', mode);
  // }

  // List<BarcodeFormats>? formats = _defaultBarcodeFormats,
  bool isStarting = false;

  /// Start barcode scanning. This will first check if the required permissions
  /// are set.
  Future<void> start() async {
    ensure('startAsync');
    if (isStarting) {
      throw Exception('mobile_scanner: Called start() while already starting.');
    }
    isStarting = true;
    // setAnalyzeMode(AnalyzeMode.barcode.index);

    // Check authorization status
    if (!kIsWeb) {
      MobileScannerState state = MobileScannerState
          .values[await methodChannel.invokeMethod('state') as int? ?? 0];
      switch (state) {
        case MobileScannerState.undetermined:
          final bool result =
              await methodChannel.invokeMethod('request') as bool? ?? false;
          state = result
              ? MobileScannerState.authorized
              : MobileScannerState.denied;
          onPermissionSet?.call(result);
          break;
        case MobileScannerState.denied:
          isStarting = false;
          onPermissionSet?.call(false);
          throw PlatformException(code: 'NO ACCESS');
        case MobileScannerState.authorized:
          onPermissionSet?.call(true);
          break;
      }
    }

    cameraFacingState.value = facing;

    // Set the starting arguments for the camera
    final Map arguments = {};
    arguments['facing'] = facing.index;
    if (ratio != null) arguments['ratio'] = ratio;
    if (torchEnabled != null) arguments['torch'] = torchEnabled;

    if (formats != null) {
      if (Platform.isAndroid) {
        arguments['formats'] = formats!.map((e) => e.index).toList();
      } else if (Platform.isIOS || Platform.isMacOS) {
        arguments['formats'] = formats!.map((e) => e.rawValue).toList();
      }
    }
    arguments['returnImage'] = returnImage;

    // Start the camera with arguments
    Map<String, dynamic>? startResult = {};
    try {
      startResult = await methodChannel.invokeMapMethod<String, dynamic>(
        'start',
        arguments,
      );
    } on PlatformException catch (error) {
      debugPrint('${error.code}: ${error.message}');
      isStarting = false;
      if (error.code == "MobileScannerWeb") {
        onPermissionSet?.call(false);
      }
      // setAnalyzeMode(AnalyzeMode.none.index);
      return;
    }

    if (startResult == null) {
      isStarting = false;
      throw PlatformException(code: 'INITIALIZATION ERROR');
    }

    hasTorch = startResult['torchable'] as bool? ?? false;

    if (kIsWeb) {
      onPermissionSet?.call(true);  // If we reach this line, it means camera permission has been granted

      args.value = MobileScannerArguments(
        webId: startResult['ViewID'] as String?,
        size: Size(
          startResult['videoWidth'] as double? ?? 0,
          startResult['videoHeight'] as double? ?? 0,
        ),
        hasTorch: hasTorch,
      );
    } else {
      args.value = MobileScannerArguments(
        textureId: startResult['textureId'] as int?,
        size: toSize(startResult['size'] as Map? ?? {}),
        hasTorch: hasTorch,
      );
    }

    isStarting = false;
  }

  Future<void> stop() async {
    try {
      await methodChannel.invokeMethod('stop');
    } on PlatformException catch (error) {
      debugPrint('${error.code}: ${error.message}');
    }
  }

  /// Switches the torch on or off.
  ///
  /// Only works if torch is available.
  Future<void> toggleTorch() async {
    ensure('toggleTorch');
    if (!hasTorch) {
      debugPrint('Device has no torch/flash.');
      return;
    }

    final TorchState state =
        torchState.value == TorchState.off ? TorchState.on : TorchState.off;

    try {
      await methodChannel.invokeMethod('torch', state.index);
    } on PlatformException catch (error) {
      debugPrint('${error.code}: ${error.message}');
    }
  }

  /// Switches the torch on or off.
  ///
  /// Only works if torch is available.
  Future<void> switchCamera() async {
    ensure('switchCamera');
    try {
      await methodChannel.invokeMethod('stop');
    } on PlatformException catch (error) {
      debugPrint(
        '${error.code}: camera is stopped! Please start before switching camera.',
      );
      return;
    }
    facing =
        facing == CameraFacing.back ? CameraFacing.front : CameraFacing.back;
    await start();
  }

  /// Handles a local image file.
  /// Returns true if a barcode or QR code is found.
  /// Returns false if nothing is found.
  ///
  /// [path] The path of the image on the devices
  Future<bool> analyzeImage(String path) async {
    return methodChannel
        .invokeMethod<bool>('analyzeImage', path)
        .then<bool>((bool? value) => value ?? false);
  }

  /// Disposes the MobileScannerController and closes all listeners.
  void dispose() {
    if (hashCode == _controllerHashcode) {
      stop();
      events?.cancel();
      events = null;
      _controllerHashcode = null;
      onPermissionSet = null;
    }
    barcodesController.close();
  }

  /// Checks if the MobileScannerController is bound to the correct MobileScanner object.
  void ensure(String name) {
    final message =
        'MobileScannerController.$name called after MobileScannerController.dispose\n'
        'MobileScannerController methods should not be used after calling dispose.';
    assert(hashCode == _controllerHashcode, message);
  }
}<|MERGE_RESOLUTION|>--- conflicted
+++ resolved
@@ -67,12 +67,9 @@
     this.ratio,
     this.torchEnabled,
     this.formats,
-<<<<<<< HEAD
     this.onPermissionSet,
-=======
     this.autoResume = true,
     this.returnImage = false,
->>>>>>> 0616500f
   }) {
     // In case a new instance is created before calling dispose()
     if (_controllerHashcode != null) {
